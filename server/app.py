from flask import Flask, request, jsonify
import os
import json
<<<<<<< HEAD
=======
import time
# from multiprocessing import Process
>>>>>>> c2060916
from threading import Thread

from request_handler import RequestHandler
from model_loader import ModelLoader
from job_manager import JobManager
from utils import model_utils

#################################################
MODEL_NAME = "LlaMa-30b"
# MODEL_PATH = "/disk/u/mengk/llama/llama-13b"
MODEL_PATH = "/disk/u/mengk/llama-30b"
#################################################

app = Flask(__name__)

model = ModelLoader(MODEL_NAME="gpt2-medium")

request_handler = RequestHandler()

job_manager = JobManager(
    model, 
    request_handler,
    save_path= "job_results"
)
runner = Thread(target = job_manager.run)
runner.start()

def dir_last_updated(folder):
    return str(max(os.path.getmtime(os.path.join(root_path, f))
                   for root_path, dirs, files in os.walk(folder)
                   for f in files))

@app.route("/")
def intro():
    msg = f"""
    Hello!
    Welcome to the Deep Inference Service
    Loaded model: {MODEL_NAME}
    """
    return msg


@app.route("/request_submit", methods=['POST', 'GET'])
def process_request():
    job_id = request_handler.submit_request(request.json)
    # job_manager.run()
    return jsonify({
        "status": "success",
        "jobid": job_id
    })


@app.route("/request_result/<jobid>", methods=['GET'])
def get_results_for_request(jobid):
    save_path = job_manager.save_path
    if f"{jobid}.json" not in os.listdir(save_path):
        return jsonify({
            "status": "fail",
            "reason": "not_processed_yet"
        })
    
    with open(f"{save_path}/{jobid}.json") as f:
        result = json.load(f)
    
    return jsonify(result)

import torch
if __name__ == "__main__":
<<<<<<< HEAD

    app.run()
=======
    print("Initializing stuffs")
    print("num gpus >> ", torch.cuda.device_count())

    # mt = ModelLoader(MODEL_NAME="gpt2-medium")
    mt = ModelLoader(MODEL_NAME=MODEL_PATH)

    global request_handler 
    request_handler = RequestHandler()

    global job_manager 
    job_manager = JobManager(
        mt, 
        request_handler,
        save_path= "job_results"
    )
    runner = Thread(target = job_manager.polling)
    runner.start()

    # def print_job_queue():
    #     print("job_queue >> ", request_handler.job_queue, request_handler.request_tracker.keys())
    #     print("processed >> ", request_handler.processed)
    #     time.sleep(3)
    #     print_job_queue()
    # checker = Thread(target = print_job_queue)
    # checker.start()

    app.run(
        host=os.getenv('IP', '0.0.0.0'), 
        port=int(os.getenv('PORT', 5555)), 
        debug=True,
        use_reloader = False
    )
>>>>>>> c2060916
<|MERGE_RESOLUTION|>--- conflicted
+++ resolved
@@ -1,42 +1,49 @@
-from flask import Flask, request, jsonify
+import datetime
+import logging
+import logging.config
 import os
-import json
-<<<<<<< HEAD
-=======
-import time
-# from multiprocessing import Process
->>>>>>> c2060916
-from threading import Thread
+import sys
+from multiprocessing import Manager
+from jobstatus import JobStatus
+import shortuuid
+from flask import Flask, jsonify, request, Response
+from job_manager import JobManager
+from mpdict import MPDict
+from request_handler import RequestHandler
 
-from request_handler import RequestHandler
-from model_loader import ModelLoader
-from job_manager import JobManager
-from utils import model_utils
+logging.config.dictConfig({
+    'version': 1,
+    'disable_existing_loggers': True
+})
+
+logging.basicConfig(stream=sys.stdout, level=logging.DEBUG)
+
 
 #################################################
 MODEL_NAME = "LlaMa-30b"
-# MODEL_PATH = "/disk/u/mengk/llama/llama-13b"
-MODEL_PATH = "/disk/u/mengk/llama-30b"
+MODEL_PATH = "gpt2-medium"
+# MODEL_PATH = "/disk/u/mengk/llama-30b"
 #################################################
+RESULTS_PATH = "job_results"
 
 app = Flask(__name__)
 
-model = ModelLoader(MODEL_NAME="gpt2-medium")
+MP_MANAGER = Manager()
 
-request_handler = RequestHandler()
+REQUEST_QUEUE = MP_MANAGER.Queue()
+JOB_QUEUE = MP_MANAGER.Queue()
+RESULTS_DICT = MPDict(RESULTS_PATH, MP_MANAGER.Semaphore(1))
 
-job_manager = JobManager(
-    model, 
-    request_handler,
-    save_path= "job_results"
+REQUEST_HANDLER = RequestHandler(REQUEST_QUEUE, JOB_QUEUE, RESULTS_DICT)
+
+JOB_HANDLER = JobManager(
+    MODEL_PATH, 
+    JOB_QUEUE,
+    RESULTS_DICT
 )
-runner = Thread(target = job_manager.run)
-runner.start()
 
-def dir_last_updated(folder):
-    return str(max(os.path.getmtime(os.path.join(root_path, f))
-                   for root_path, dirs, files in os.walk(folder)
-                   for f in files))
+REQUEST_HANDLER.start()
+JOB_HANDLER.start()
 
 @app.route("/")
 def intro():
@@ -47,67 +54,46 @@
     """
     return msg
 
-
 @app.route("/request_submit", methods=['POST', 'GET'])
 def process_request():
-    job_id = request_handler.submit_request(request.json)
-    # job_manager.run()
+
+    job_id = shortuuid.uuid()
+
+    logging.info(f"Job '{job_id}' recieved")
+
+    RESULTS_DICT[job_id] = {
+        'status' : JobStatus.RECIVED.name,
+        'timestamp' : str(datetime.datetime.now()),
+        'description' : "Your job has been recieved is is waiting approval"
+    }
+
+    result = request.json
+    result['job_id'] = job_id
+
+    REQUEST_QUEUE.put(result)
+
     return jsonify({
         "status": "success",
         "jobid": job_id
     })
 
 
-@app.route("/request_result/<jobid>", methods=['GET'])
-def get_results_for_request(jobid):
-    save_path = job_manager.save_path
-    if f"{jobid}.json" not in os.listdir(save_path):
-        return jsonify({
-            "status": "fail",
-            "reason": "not_processed_yet"
-        })
+@app.route("/request_result/<job_id>", methods=['GET'])
+def get_results_for_request(job_id):
+
+    if job_id not in RESULTS_DICT:
+
+        logging.error(f"Job ID '{job_id}' not found")
+
+        return Response(
+            f"Job ID '{job_id}' not found",
+            status=400
+        )
     
-    with open(f"{save_path}/{jobid}.json") as f:
-        result = json.load(f)
+    result = RESULTS_DICT[job_id]
     
     return jsonify(result)
 
-import torch
 if __name__ == "__main__":
-<<<<<<< HEAD
 
-    app.run()
-=======
-    print("Initializing stuffs")
-    print("num gpus >> ", torch.cuda.device_count())
-
-    # mt = ModelLoader(MODEL_NAME="gpt2-medium")
-    mt = ModelLoader(MODEL_NAME=MODEL_PATH)
-
-    global request_handler 
-    request_handler = RequestHandler()
-
-    global job_manager 
-    job_manager = JobManager(
-        mt, 
-        request_handler,
-        save_path= "job_results"
-    )
-    runner = Thread(target = job_manager.polling)
-    runner.start()
-
-    # def print_job_queue():
-    #     print("job_queue >> ", request_handler.job_queue, request_handler.request_tracker.keys())
-    #     print("processed >> ", request_handler.processed)
-    #     time.sleep(3)
-    #     print_job_queue()
-    # checker = Thread(target = print_job_queue)
-    # checker.start()
-
-    app.run(
-        host=os.getenv('IP', '0.0.0.0'), 
-        port=int(os.getenv('PORT', 5555)), 
-        debug=True,
-        use_reloader = False
-    )
->>>>>>> c2060916
+    app.run()