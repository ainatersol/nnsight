from __future__ import annotations

import gc
import weakref
from typing import Any, Callable, Dict, List, Optional, Tuple, Type, Union

import accelerate
import torch
from transformers import AutoConfig, AutoModel
from typing_extensions import Self

from .. import util
<<<<<<< HEAD
from ..contexts.accum.Accumulator import Accumulator
from ..contexts.backends import AccumulatorBackend, Backend, LocalBackend, RemoteBackend, EditBackend
=======
from ..contexts.backends import Backend, BridgeBackend, LocalBackend, RemoteBackend
from ..contexts.session.Collection import Collection
from ..contexts.session.Session import Session
>>>>>>> 4918977b
from ..contexts.Tracer import Tracer
from ..envoy import Envoy
from ..intervention import (
    HookHandler,
    InterventionHandler,
    InterventionProtocol,
    InterventionProxy,
)
from ..logger import logger
from ..tracing import protocols
from ..tracing.Bridge import Bridge
from ..tracing.Graph import Graph


class NNsight:
    """Main class to be implemented as a wrapper for PyTorch models wishing to gain this package's functionality. Can be used "as is" for basic models.

    Class Attributes:

        proxy_class (Type[InterventionProxy]): InterventionProxy like type to use as a Proxy for this Model's inputs and outputs. Can have Model specific functionality added to a new sub-class.

    Attributes:
        _model_key (str): String representing what kind of model this is. Usually hugging face repo id of model to load, path to checkpoint, or class name of custom model.
        _args (List[Any]): Positional arguments used to initialize model.
        _kwargs (Dict[str,Any]): Keyword arguments used to initialize model.
        _dispatched (bool): If the _model has been loaded yet with real parameters yet.
        _custom_model (bool): If the value passed to repoid_path_model was a custom model.
        _model (torch.nn.Module): Underlying torch module.
        _envoy (Envoy): Envoy for underlying model.
        _session (Session): Session object if in a session.
    """

    proxy_class: Type[InterventionProxy] = InterventionProxy

    def __init__(
        self,
        model_key: Union[str, torch.nn.Module],
        *args,
        dispatch: bool = False,
        **kwargs,
    ) -> None:
        super().__init__()

        self._model_key = model_key

        self._args = args
        self._kwargs = kwargs

        self._dispatched = False
        self._custom_model = False

        self._model: torch.nn.Module = None
<<<<<<< HEAD
        self._accumulator: Accumulator = None
        self._default_graph: Graph = None
=======
        self._session: Session = None
>>>>>>> 4918977b

        logger.info(f"Initializing `{self._model_key}`...")

        # Handle passing in a pre-initialized model to wrap.
        # Therefore the NNsight model is "pre-dispatched".
        if isinstance(model_key, torch.nn.Module):
            self._model_key = model_key.__class__.__name__
            self._custom_model = True
            self._dispatched = True
            self._model = model_key

        # Otherwise load from _load(...).
        if not self._custom_model:
            # accelerate.init_empty_weights makes all parameters loaded on the 'meta' device.
            # Also do .to('meta') because why not.
            with accelerate.init_empty_weights(include_buffers=True):
                self._model = self._load(self._model_key, *args, **kwargs).to("meta")

        self._envoy = Envoy(self._model)

        if dispatch and not self._dispatched:
            # Dispatch ._model on initialization vs lazy dispatching.
            self.dispatch_model()

        logger.info(f"Initialized `{self._model_key}`")

    def trace(
        self,
        *inputs: Any,
        trace: bool = True,
        invoker_args: Dict[str, Any] = None,
        backend: Union[Backend, str] = None,
        remote: bool = False,
        scan: bool = True,
        **kwargs: Dict[str, Any],
    ) -> Union[Tracer, Any]:
        """Entrypoint into the tracing and interleaving functionality nnsight provides.

        In short, allows access to the future inputs and outputs of modules in order to trace what operations you would like to perform on them.
        This can be as simple as accessing and saving activations for inspection, or as complicated as transforming the activations and gradients in a forward pass over multiple inputs.

        Args:
            inputs (tuple[Any])
            trace (bool, optional): If to open a tracing context. Otherwise immediately run the model and return the raw output. Defaults to True.
            invoker_args (Dict[str, Any], optional): Keyword arguments to pass to Invoker initialization, and then downstream to the model's .prepare_inputs(...) method. Used when giving input directly to `.trace(...)`. Defaults to None.
            kwargs (Dict[str, Any]): Keyword arguments passed to Tracer initialization, and then downstream to the model's ._execute(...) method.
            backend (Union[Backend, str]): Backend for this Tracer object.
            remote (bool): Use RemoteBackend with default url.

        Raises:
            ValueError: If trace is False and no inputs were provided (nothing to run with)

        Returns:
            Union[Tracer, Any]: Either the Tracer used for tracing, or the raw output if trace is False.

        Examples:

            There are a few ways you can use ``.trace(...)`` depending in your use case.

            Lets use this extremely basic model for our examples:

            .. code-block:: python

                import torch
                from collections import OrderedDict

                input_size = 5
                hidden_dims = 10
                output_size = 2

                model = nn.Sequential(OrderedDict([
                    ('layer1', torch.nn.Linear(input_size, hidden_dims)),
                    ('sigma1', torch.nn.Sigmoid()),
                    ('layer2', torch.nn.Linear(hidden_dims, output_size)),
                    ('sigma2', torch.nn.Sigmoid()),
                ]))

                example_input = torch.rand((1, input_size))


            The first example has us running the model with a single example input, and saving the input and output of 'layer2' as well as the final output using the tracing context.

            .. code-block:: python

                from nnsight import NNsight

                with NNsight(model).trace(example_input) as model:

                    l2_input = model.layer2.input.save()
                    l2_output = model.layer2.output.save()

                    output = model.output.save()

                print(l2_input)
                print(l2_output)
                print(output)

            The second example allows us to divide up multiple inputs into one batch, and scope an inner invoker context to each one.
            We indicate this simply by not passing and positional inputs into `.trace(...)`. The Tracer object then expects you to enter each input via `Tracer.invoke(...)`

            .. code-block:: python

                example_input2 = torch.rand((1, input_size))

                with NNsight(model).trace() as model:

                    with model.invoke(example_input):

                        output1 = model.output.save()

                    with model.invoke(example_input2):

                        output2 = model.output.save()

                print(output1)
                print(output2)
        """

        # TODO raise error/warning if trying to use one backend with another condition satisfied?
        
        bridge = None

        if self._session is not None:

            backend = BridgeBackend(weakref.proxy(self._session.bridge))
            
            bridge = self._session.bridge

        # If remote, use RemoteBackend with default url.
        elif remote:

            backend = RemoteBackend()

        # By default, use LocalBackend.
        elif backend is None:

            backend = LocalBackend()

        # If backend is a string, assume RemoteBackend url.
        elif isinstance(backend, str):

            backend = RemoteBackend(backend)

        # Create Tracer object.
<<<<<<< HEAD
        if self._default_graph:
            graph = self._default_graph.copy()
            tracer = Tracer(backend, self, graph=graph, **kwargs)
        else:
            tracer = Tracer(backend, self, **kwargs)

=======
        tracer = Tracer(backend, self, bridge=bridge, **kwargs)
        
>>>>>>> 4918977b
        # If user provided input directly to .trace(...).
        if len(inputs) > 0:

            invoker_args = invoker_args or {}

            invoker_args["scan"] = scan

            # If trace is False, we'll enter the Tracer context immediately and enter an Invoker context with the provided inputs as well.
            # We'll also save the output of the model and return its value directly.
            if not trace:

                with tracer:
                    with tracer.invoke(*inputs, **invoker_args):

                        output = self._envoy.output.save()

                return output.value

            # Otherwise open an invoker context with the give args.
            tracer.invoke(*inputs, **invoker_args).__enter__()

        # If trace is False, you had to have provided an input.
        if not trace:

            raise ValueError("Can't execute on no inputs!")

        return tracer

<<<<<<< HEAD
    def alter(
        self,
        *inputs: Any,
        **kwargs: Dict[str, Any],
    ):
        """Create a trace context with an edit backend and apply a list of edits.

        The edit backend sets a default graph on the NNsight model which is 
        run on future trace calls.
        """

        return self.trace(
            *inputs, 
            validate=kwargs.pop("validate", False),
            **kwargs, 
            backend=EditBackend()
        )

    def accumulate(
=======
    def session(
>>>>>>> 4918977b
        self, backend: Union[Backend, str] = None, remote: bool = False
    ) -> Session:
        """Create a session context using a Session.

        Args:
            backend (Backend): Backend for this Session object.
            remote (bool): Use RemoteBackend with default url.

        Returns:
            Session: Session.
        """

        # If remote, use RemoteBackend with default url.
        if remote:

            backend = RemoteBackend()

        # By default, use LocalBackend.
        elif backend is None:

            backend = LocalBackend()

        # If backend is a string, assume RemoteBackend url.
        elif isinstance(backend, str):

            backend = RemoteBackend(backend)

        session = Session(backend, self)

        self._session = session

        return session

    def interleave(
        self,
        fn: Callable,
        intervention_graph: Graph,
        *inputs: List[Any],
        **kwargs,
    ) -> None:
        """Runs some function with some inputs and some graph with the appropriate contexts for this model.

        Loads and dispatched ._model if not already done so.

        Re-compiles Graph with ._model to prepare for a new execution of graph.

        Runs ._prepare_inputs(...) one last time to get total_batch_size.

        Handles adding and removing hooks on modules via HookHandler and tracking number of times a module has been called via InterventionHandler.

        After execution, garbage collects and clears cuda memory.

        Args:
            fn (Callable): Function or method to run.
            intervention_graph (Graph): Intervention graph to interleave with model's computation graph.
            inputs (List[Any]): Inputs to give to function.
        """

        # Loads and dispatched ._model if not already done so.
        if not self._dispatched:
            self.dispatch_model()

        logger.info(f"Running `{self._model_key}`...")

        inputs, total_batch_size = self._prepare_inputs(*inputs)

        intervention_handler = InterventionHandler(intervention_graph, total_batch_size)

        module_paths = InterventionProtocol.get_interventions(intervention_graph).keys()

        with HookHandler(
            self._model,
            list(module_paths),
            input_hook=lambda activations, module_path: InterventionProtocol.intervene(
                activations, module_path, "input", intervention_handler
            ),
            output_hook=lambda activations, module_path: InterventionProtocol.intervene(
                activations, module_path, "output", intervention_handler
            ),
        ):
            try:
                fn(*inputs, **kwargs)
            except protocols.EarlyStopException:
                # TODO: Log.
                pass

        logger.info(f"Completed `{self._model_key}`")

    def dispatch_model(self, *args, **kwargs) -> None:
        """Dispatch ._model to have real parameters  using ._load(...)."""

        logger.info(f"Dispatching `{self._model_key}`...")

        self._model = self._load(
            self._model_key, *self._args, *args, **kwargs, **self._kwargs
        )

        self._envoy._update(self._model)

        self._dispatched = True

        logger.info(f"Dispatched `{self._model_key}`")

    def to(self, *args, **kwargs) -> Self:
        """Override torch.nn.Module.to so this returns the NNSight model, not the underlying module when doing: model = model.to(...)

        Returns:
            Envoy: Envoy.
        """

        self._model = self._model.to(*args, **kwargs)

        return self

    def __repr__(self) -> str:
        """Wrapper of ._model's representation as the NNsight model's representation.

        Returns:
            str: Representation.
        """
        return repr(self._envoy)

    def __setattr__(self, key: Any, value: Any) -> None:
        """Overload setattr to create and set an Envoy when trying to set a torch Module."""

        if key not in ("_model", "_model_key") and isinstance(value, torch.nn.Module):

            setattr(self._envoy, key, value)

        else:

            super().__setattr__(key, value)

    def __getattr__(self, key: Any) -> Union[Envoy, InterventionProxy, Any]:
        """Wrapper of ._envoy's attributes to access module's inputs and outputs.

        Returns:
            Any: Attribute.
        """
        return getattr(self._envoy, key)

    ### NNsight VIRTUAL METHODS BELOW #####################################

    def _load(self, repo_id: str, *args, **kwargs) -> torch.nn.Module:
        """Virtual method to load the model from scratch.

        Default implementation loads a model from AutoModel.from_config if not dispatched, else uses accelerate.load_checkpoint_and_dispatch.

        Args:
            model_key (str): String value used to load model. Usually huggingface repo_id or checkpoint path.

        Returns:
            torch.nn.Module: Model.
        """

        if self._model is None:

            config = AutoConfig.from_pretrained(repo_id, *args, **kwargs)

            return AutoModel.from_config(config, trust_remote_code=True)

        return accelerate.load_checkpoint_and_dispatch(self._model, repo_id, **kwargs)

    def _execute(self, *prepared_inputs: Any, **kwargs) -> Any:
        """Virtual method to run the underlying ._model with some inputs.

        Default implementation util.applies moving all tensors to the device of the first parameter in ._model and passes the values into the model.

        Args:
            prepared_inputs (tuple[Any]): Prepared inputs.
        """

        try:
            device = next(self._model.parameters()).device

            prepared_inputs = util.apply(
                prepared_inputs, lambda x: x.to(device), torch.Tensor
            )

        except:
            pass

        return self._model(
            *prepared_inputs,
            **kwargs,
        )

    def _prepare_inputs(self, *inputs: Any, **kwargs) -> Tuple[Tuple[Any], int]:
        """Virtual method to prepare inputs before batching and execution and return batch size of prepared_inputs.

        Default implementation just returns inputs and length of first input.

        Args:
            inputs (tuple[Any]): Inputs to prepare for batching and execution.
            int: Batch size of prepared_inputs.

        Returns:
            Tuple[tuple[Any], int]: Prepared inputs, batch size of inputs.
        """
        return inputs, len(inputs[0])

    def _batch_inputs(
        self,
        batched_inputs: Optional[Any],
        *prepared_inputs: Any,
    ) -> Any:
        """Virtual method to batch together results from _prepare_inputs.

        Default implementation returns list of all prepared_inputs.

        Args:
            batched_inputs (Any): Current state of batched_inputs. Initially None.
            prepared_inputs (tuple[Any]): Most recent result from _prepare_inputs.

        Returns:
            Any: Batched inputs.
        """

        if batched_inputs is None:
            batched_inputs = prepared_inputs

        else:

            batched_inputs = tuple(
                [
                    torch.concatenate((batched_inputs[i], prepared_inputs[i]))
                    for i in range(len(batched_inputs))
                ]
            )

        return batched_inputs<|MERGE_RESOLUTION|>--- conflicted
+++ resolved
@@ -10,14 +10,9 @@
 from typing_extensions import Self
 
 from .. import util
-<<<<<<< HEAD
-from ..contexts.accum.Accumulator import Accumulator
-from ..contexts.backends import AccumulatorBackend, Backend, LocalBackend, RemoteBackend, EditBackend
-=======
-from ..contexts.backends import Backend, BridgeBackend, LocalBackend, RemoteBackend
+from ..contexts.backends import Backend, BridgeBackend, LocalBackend, RemoteBackend, EditBackend
 from ..contexts.session.Collection import Collection
 from ..contexts.session.Session import Session
->>>>>>> 4918977b
 from ..contexts.Tracer import Tracer
 from ..envoy import Envoy
 from ..intervention import (
@@ -70,12 +65,8 @@
         self._custom_model = False
 
         self._model: torch.nn.Module = None
-<<<<<<< HEAD
-        self._accumulator: Accumulator = None
+        self._session: Session = None
         self._default_graph: Graph = None
-=======
-        self._session: Session = None
->>>>>>> 4918977b
 
         logger.info(f"Initializing `{self._model_key}`...")
 
@@ -220,17 +211,12 @@
             backend = RemoteBackend(backend)
 
         # Create Tracer object.
-<<<<<<< HEAD
         if self._default_graph:
             graph = self._default_graph.copy()
-            tracer = Tracer(backend, self, graph=graph, **kwargs)
+            tracer = Tracer(backend, self, bridge=bridge, graph=graph, **kwargs)
         else:
-            tracer = Tracer(backend, self, **kwargs)
-
-=======
-        tracer = Tracer(backend, self, bridge=bridge, **kwargs)
-        
->>>>>>> 4918977b
+            tracer = Tracer(backend, self, bridge=bridge, **kwargs)
+
         # If user provided input directly to .trace(...).
         if len(inputs) > 0:
 
@@ -259,7 +245,6 @@
 
         return tracer
 
-<<<<<<< HEAD
     def alter(
         self,
         *inputs: Any,
@@ -278,10 +263,7 @@
             backend=EditBackend()
         )
 
-    def accumulate(
-=======
     def session(
->>>>>>> 4918977b
         self, backend: Union[Backend, str] = None, remote: bool = False
     ) -> Session:
         """Create a session context using a Session.
