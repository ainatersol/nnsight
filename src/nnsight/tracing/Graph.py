from __future__ import annotations

import inspect
<<<<<<< HEAD
from typing import Dict, Type, Optional
=======
import tempfile
from typing import Dict, Type
>>>>>>> ba2d3b3e

from PIL import Image as PILImage
from IPython.display import Image
from IPython.display import display as IDisplay
from torch._subclasses.fake_tensor import FakeCopyMode, FakeTensorMode
from torch.fx.experimental.symbolic_shapes import ShapeEnv

from ..util import apply
from .Node import Node
from .protocols import Protocol
from .protocols import BridgeProtocol
from .protocols import EarlyStopProtocol
from .Proxy import Proxy


class Graph:
    """Represents a computation graph composed of :class:`Nodes <nnsight.tracing.Node.Node>`.


    Attributes:
        nodes (Dict[str, :class:`Node <nnsight.tracing.Node.Node>`]): Mapping of `Node` name to node. Order is preserved and important when executing the graph sequentially.
        attachments (Dict[str, Any]): Dictionary object used to add extra functionality to this Graph. Used by Protocols.
        proxy_class (Type[class:`Proxy <nnsight.tracing.Proxy.Proxy>`]): Proxy class to use. Defaults to class:`Proxy <nnsight.tracing.Proxy.Proxy>`.
        alive (bool): If this Graph should be considered alive (still tracing), and therefore added to. Used by `Node`s.
        name_idx (Dict[str, int]): Mapping of node target_name to number of previous names with the same target_name. Used so names are unique.
        
        validate (bool): If to execute nodes as they are added with their proxy values in order to check if the executions are possible and create a new proxy_value. Defaults to True.
        
            When adding `Node`s to the `Graph`, if the `Graph`'s validate attribute is set to `True`, \
            it will execute the `Node`'s target with its arguments' `.proxy_value` attributes (essentially executing the Node, with FakeTensors in FakeTensorMode).
            This 1.) checks to see of the operation is valid on the tensor shape's within the `.proxy_value`s (this would catch an indexing error) and \
            2.) populating this new `Node`'s `.proxy_value` attribute with the result.
        
        sequential (bool): If to run nodes sequentially when executing this graph.
        
            When this is set to `True`, `Node`s attempt to be executed in the order they were added to the `Graph` when calling `.execute(). \
            Otherwise, all nodes are checked to be fulfilled (they have no dependencies). These are root nodes and they are then executed in the order they were added.

        
    """

    def __init__(
        self,
        proxy_class: Type[Proxy] = Proxy,
        validate: bool = False,
        sequential: bool = True,
        graph_id: int = None,
    ) -> None:

        self.id = graph_id or id(self)

        self.proxy_class = proxy_class
        self.validate = validate
        self.sequential = sequential

        self.alive = True

        self.nodes: Dict[str, Node] = dict()
        self.name_idx: Dict[str, int] = dict()

        self.attachments = dict()

    def execute(self) -> None:
        """Executes operations of `Graph`.

        Resets all `Node`s, then executes all `Node`s sequentially if `Graph.sequential`. Otherwise execute only root `Node`s sequentially.
        """

        # Reset Nodes individually.
        for node in self.nodes.values():
            node.reset()

<<<<<<< HEAD
        if self.sequential:
            is_stopped_early: bool = False
            early_stop_execption: Optional[EarlyStopProtocol.EarlyStopException] = None
            for node in self.nodes.values():
                if not is_stopped_early:
                    if node.fulfilled():
                        try:
                            node.execute()
                        except EarlyStopProtocol.EarlyStopException as e:
                            is_stopped_early = True
                            early_stop_execption = e
                            continue
                else:
                    node.clean()
            if is_stopped_early:
                raise early_stop_execption
        else:
=======
        nodes = self.nodes.values()

        # Only root Nodes if sequential.
        if not self.sequential:
>>>>>>> ba2d3b3e

            nodes = [node for node in nodes if node.fulfilled()]

        # Execute.
        for node in nodes:
            node.execute()

    def create(self, *args, **kwargs) -> Proxy:
        """Creates a Node directly on this `Graph` and returns its `Proxy`.

        Returns:
            Proxy: `Proxy` for newly created `Node`.
        """

        return self.proxy_class(Node(*args, graph=self, **kwargs))

    def add(self, node: Node) -> None:
        """Adds a Node to this Graph. Called by Nodes on __init__.
        
        When adding `Node`s to the `Graph`, if the `Graph`'s validate attribute is set to `True`, \
        it will execute the `Node`'s target with its arguments' `.proxy_value` attributes (essentially executing the Node, with FakeTensors in FakeTensorMode).
        This 1.) checks to see of the operation is valid on the tensor shape's within the `.proxy_value`s (this would catch an indexing error) and \
        2.) populating this new `Node`'s `.proxy_value` attribute with the result.
    

        Args:
            node (Node): Node to add.
        """

        # If we're validating and the user did not provide a proxy_value, execute the given target with meta proxy values to compute new proxy_value.
        if self.validate and node.proxy_value is inspect._empty:

            # Enter FakeMode.
            with FakeTensorMode(
                allow_non_fake_inputs=True,
                shape_env=ShapeEnv(assume_static_by_default=True),
            ) as fake_mode:
                with FakeCopyMode(fake_mode):

                    proxy_args, proxy_kwargs = Node.prepare_inputs(
                        (node.args, node.kwargs), proxy=True
                    )

                    node.proxy_value = node.target(
                        *proxy_args,
                        **proxy_kwargs,
                    )

        # Get name of target.
        name = (
            node.target
            if isinstance(node.target, str)
            else node.target.__name__
        )

        # Init name_idx tracker for this Node's name if not already added.
        if name not in self.name_idx:
            self.name_idx[name] = 0

        # If Node's name is not set, set it to the name_idxed version.
        if node.name is None:
            node.name = f"{name}_{self.name_idx[name]}"

        # Increment name_idx for name.
        self.name_idx[name] += 1

        # Add Node.
        self.nodes[node.name] = node

    def copy(self):
        """Copy constructs a new Graph and then recursively
        creates new Nodes on the graph.
        """
        new_graph = Graph(
            validate=self.validate,
            sequential=self.sequential,
            proxy_class=self.proxy_class,
        )

        def compile(graph: Graph, old_node: Node):
            if old_node.name in graph.nodes:
                return graph.nodes[old_node.name]

            node = graph.create(
                target=old_node.target,
                name=old_node.name,
                proxy_value=None,
                args=apply(old_node.args, lambda x: compile(graph, x), Node),
                kwargs=apply(
                    old_node.kwargs, lambda x: compile(graph, x), Node
                ),
            ).node

            if isinstance(node.target, type) and issubclass(
                node.target, Protocol
            ):
                node.target.compile(node)

            return node

        # To preserve order
        nodes = {}

        for node in self.nodes.values():

            compile(new_graph, node)

            # To preserve order
            nodes[node.name] = new_graph.nodes[node.name]

        # To preserve order
        new_graph.nodes = nodes

        return new_graph

    def vis(
        self, title: str = "graph", path: str = ".", display: bool = True, save: bool = False, recursive: bool = False
    ):
        """Generates and saves a graphical visualization of the Intervention Graph using the pygraphviz library.
        Args:
            title (str): Name of the Intervention Graph. Defaults to "graph".
            path (str): Directory path to save the graphic in. If None saves content to the current directory.
            display (bool): If True, shows the graph image.
            save (bool): If True, saves the graph to the specified path.
            recursive (bool): If True, recursively visualize sub-graphs.
        """

        try:

            import pygraphviz as pgv

        except Exception as e:

            raise type(e)(
                "Visualization of the Graph requires `pygraphviz` which requires `graphviz` to be installed on your machine."
            ) from e

        graph: pgv.AGraph = pgv.AGraph(strict=True, directed=True)

        graph.graph_attr.update(
            label=title, fontsize="20", labelloc="t", labeljust="c"
        )

        for node in self.nodes.values():
            # draw bottom up
            if len(node.listeners) == 0:
                node.visualize(graph, recursive)

        def display_graph(file_name):
            in_notebook = True

            # Credit: Till Hoffmann - https://stackoverflow.com/a/22424821
            try:
                from IPython import get_ipython
                if 'IPKernelApp' not in get_ipython().config:
                    in_notebook = False
            except ImportError:
                in_notebook = False
            except AttributeError:
                in_notebook = False

            if in_notebook:
                IDisplay(Image(filename=file_name))
            else:
                img = PILImage.open(file_name)
                img.show()
                img.close()

        if not save:
            with tempfile.NamedTemporaryFile(suffix=".png") as temp_file:
                graph.draw(temp_file.name, prog="dot")
                if display:
                    display_graph(temp_file.name)
        else:       
            graph.draw(f"{path}/{title}.png", prog="dot")
            if display:
                display_graph(f"{path}/{title}.png")

    def __str__(self) -> str:
        result = ""

        for name, node in self.nodes.items():
            result += f"  %{node}\n"

        return result<|MERGE_RESOLUTION|>--- conflicted
+++ resolved
@@ -1,24 +1,18 @@
 from __future__ import annotations
 
 import inspect
-<<<<<<< HEAD
-from typing import Dict, Type, Optional
-=======
 import tempfile
-from typing import Dict, Type
->>>>>>> ba2d3b3e
-
-from PIL import Image as PILImage
+from typing import Dict, Optional, Type
+
 from IPython.display import Image
 from IPython.display import display as IDisplay
+from PIL import Image as PILImage
 from torch._subclasses.fake_tensor import FakeCopyMode, FakeTensorMode
 from torch.fx.experimental.symbolic_shapes import ShapeEnv
 
 from ..util import apply
 from .Node import Node
-from .protocols import Protocol
-from .protocols import BridgeProtocol
-from .protocols import EarlyStopProtocol
+from .protocols import BridgeProtocol, EarlyStopProtocol, Protocol
 from .Proxy import Proxy
 
 
@@ -79,7 +73,6 @@
         for node in self.nodes.values():
             node.reset()
 
-<<<<<<< HEAD
         if self.sequential:
             is_stopped_early: bool = False
             early_stop_execption: Optional[EarlyStopProtocol.EarlyStopException] = None
@@ -97,18 +90,11 @@
             if is_stopped_early:
                 raise early_stop_execption
         else:
-=======
-        nodes = self.nodes.values()
-
-        # Only root Nodes if sequential.
-        if not self.sequential:
->>>>>>> ba2d3b3e
-
-            nodes = [node for node in nodes if node.fulfilled()]
-
-        # Execute.
-        for node in nodes:
-            node.execute()
+
+            root_nodes = [node for node in self.nodes.values() if node.fulfilled()]
+
+            for node in root_nodes:
+                node.execute()
 
     def create(self, *args, **kwargs) -> Proxy:
         """Creates a Node directly on this `Graph` and returns its `Proxy`.
