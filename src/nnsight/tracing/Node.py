from __future__ import annotations

import inspect
import weakref
from typing import (TYPE_CHECKING, Any, Callable, Dict, List, Optional, Tuple,
                    Union)

import torch

from .. import util
from ..logger import logger
from . import protocols
from .Proxy import Proxy

if TYPE_CHECKING:
    from .Graph import Graph


class Node:
    """A Node represents some action that should be carried out during execution of a Graph.

    Attributes:
        name (str): Unique name of node.
        graph (Graph): Weak reference to parent Graph object.
        proxy (Proxy): Weak reference to Proxy created from this Node.
        proxy_value (Any): Fake Tensor version of value. Used when graph has validate = True to check of Node actions are possible.
        target (Union[Callable, str]): Function to execute or name of Protocol.
        args (List[Any], optional): Positional arguments. Defaults to None.
        kwargs (Dict[str, Any], optional): Keyword arguments. Defaults to None.
        listeners (List[Node]): Nodes that depend on this node.
        dependencies (List[Node]): Nodes that this node depends on.
        value (Any): Actual value to be populated during execution.
    """

    def __init__(
        self,
        target: Union[Callable, str],
        graph: "Graph" = None,
        proxy_value: Any = inspect._empty,
        args: List[Any] = None,
        kwargs: Dict[str, Any] = None,
        name: str = None,
    ) -> None:
        super().__init__()

        if args is None:
            args = list()
        if kwargs is None:
            kwargs = dict()

        # Node.graph is a weak reference to avoid reference loops.
        graph = weakref.proxy(graph) if graph is not None else None

        self.graph: "Graph" = graph
        self.proxy_value = proxy_value
        self.target = target
        self.args, self.kwargs = args, kwargs

        self.proxy: Optional[Proxy] = None

        self._value: Any = inspect._empty

        self.listeners: List[Node] = list()
        self.dependencies: List[Node] = list()

<<<<<<< HEAD
        self.remaining_listeners = 0
        self.remaining_dependencies = 0
=======
        # Resolve values from completed tracer/runner contexts
        self.args = util.apply(self.args, lambda x: x.value if x.done() else x, Node)
        self.kwargs = util.apply(
            self.kwargs, lambda x: x.value if x.done() else x, Node
        )
>>>>>>> 77612d6f

        # Preprocess args.
        self.preprocess()

        self.name: str = name

        # If theres an alive Graph, add it.
        if self.attached():

            self.graph.add(self)

    def preprocess(self) -> None:
        """Preprocess Node.args and Node.kwargs."""

        max_rank = None
        bridge = None
        max_graph = self.graph

        if self.attached() and protocols.BridgeProtocol.has_bridge(self.graph):

            bridge = protocols.BridgeProtocol.get_bridge(self.graph)
            max_rank = bridge.rank(self.graph)

        def find_latest_graph(node: Union[Node, Proxy]):

            nonlocal bridge
            nonlocal max_rank
            nonlocal max_graph

            if isinstance(node, Proxy):

                node = node.node

            if not node.done():

                graph = node.graph
                rank = bridge.rank(graph)

                if rank > max_rank:

                    max_rank = rank
                    max_graph = graph

            return node

        if bridge is not None:

            self.args, self.kwargs = util.apply(
                (self.args, self.kwargs), find_latest_graph, (Proxy, Node)
            )

        self.graph = max_graph

        def preprocess_node(node: Union[Node, Proxy]):

            if isinstance(node, Proxy):

                node = node.node

            if self.graph is not node.graph:

                if (
                    self.attached()
                    and node.attached()
                    and protocols.BridgeProtocol.has_bridge(node.graph)
                ):

                    node = protocols.BridgeProtocol.add(node, self.graph).node

                else:
                    # TODO error?
                    pass

            if not node.done():

                self.dependencies.append(node)
                # Weakref so no reference loop
                node.listeners.append(weakref.proxy(self))

            # Otherwise just get the value if its already done.
            else:

                node = node.value

            return node

        self.args, self.kwargs = util.apply(
            (self.args, self.kwargs), preprocess_node, (Node, Proxy)
        )

    @property
    def value(self) -> Any:
        """Property to return the value of this node.

        Returns:
            Any: The stored value of the node, populated during execution of the model.

        Raises:
            ValueError: If the underlying ._value is inspect._empty (therefore never set or destroyed).
        """

        if not self.done():
            raise ValueError("Accessing value before it's been set.")

        return self._value

    def attached(self) -> bool:
        """Checks to see if the weakref to the Graph is alive or dead.

        Returns:
            bool: Is Node attached.
        """

        try:

            return self.graph.alive

        except:
            return False

    def create(
        self,
        target: Union[Callable, str],
        proxy_value: Any = inspect._empty,
        args: List[Any] = None,
        kwargs: Dict[str, Any] = None,
        name: str = None,
    ) -> Union[Proxy, Any]:
        """We use Node.add vs Graph.add in case graph is dead.
        If the graph is dead, we assume this node is ready to execute and therefore we try and execute it and then return its value.

        Returns:
            Union[Proxy, Any]: Proxy or value
        """

        if not self.attached():

            # Create Node with no values or Graph.
            node = Node(
                target=target,
                graph=None,
                proxy_value=None,
                args=args,
                kwargs=kwargs,
            )

            # Reset it.
            node.reset()

            # So it doesn't get destroyed.
            node.remaining_listeners = 1

            # Compile Node (execute if Node.Fulfilled())
            node.compile()

            # Get value.
            value = node.value

            # Destroy.
            node.destroy()

            return value

        # Otherwise just create the Node on the Graph like normal.
        return self.graph.create(
            target=target,
            name=name,
            proxy_value=proxy_value,
            args=args,
            kwargs=kwargs,
        )

    def reset(self) -> None:
        """Resets this Nodes remaining_listeners and remaining_dependencies."""

        self.remaining_listeners = len(self.listeners)
        self.remaining_dependencies = len(self.dependencies)

    def compile(self) -> None:
        """If fulfilled and not done, execute the node."""

        if self.fulfilled() and not self.done():

            self.execute()

    def done(self) -> bool:
        """Returns true if the value of this node has been set.

        Returns:
            bool: If done.
        """
        return self._value is not inspect._empty

    def fulfilled(self) -> bool:
        """Returns true if remaining_dependencies is 0.

        Returns:
            bool: If fulfilled.
        """
        return self.remaining_dependencies == 0

    def redundant(self) -> bool:
        """Returns true if remaining_listeners is 0.

        Returns:
            bool: If redundant.
        """
        return self.remaining_listeners == 0

    @classmethod
    def prepare_inputs(
        cls, inputs: Any, device: torch.device = None, proxy: bool = False
    ) -> Any:
        """Prepare arguments for executing this node's target.
        Converts Nodes in args and kwargs to their value and moves tensors to correct device.

        Returns:
            Any: Prepared inputs.
        """

        inputs = util.apply(inputs, lambda x: x, inspect._empty)

        def _value(node: Proxy | Node):

            if isinstance(node, Proxy):
                node = node.node

            if proxy:
                return node.proxy_value

            return node.value

        inputs = util.apply(inputs, _value, (Node, Proxy), inplace=not proxy)

        if device is None:

            def _device(value: torch.Tensor):
                nonlocal device

                if device is None:
                    device = value.device

            util.apply(inputs, _device, torch.Tensor)

        def _to(value: torch.Tensor):
            return value.to(device)

        inputs = util.apply(inputs, _to, torch.Tensor, inplace=not proxy)

        return inputs

    def execute(self) -> None:
        """Actually executes this node.
        Lets protocol execute if target is str.
        Else prepares args and kwargs and passes them to target. Gets output of target and sets the Node's value to it.
        """

        if isinstance(self.target, type) and issubclass(
            self.target, protocols.Protocol
        ):

            self.target.execute(self)

        else:

            # Prepare arguments.
            args, kwargs = Node.prepare_inputs((self.args, self.kwargs))

            # Call the target to get value.
            output = self.target(*args, **kwargs)

            # Set value.
            self.set_value(output)

    def set_value(self, value: Any) -> None:
        """Sets the value of this Node and logs the event.
        Updates remaining_dependencies of listeners. If they are now fulfilled, execute them.
        Updates remaining_listeners of dependencies. If they are now redundant, destroy them.

        Args:
            value (Any): Value.
        """
        self._value = value

        logger.info(f"=> SET({self.name})")

        for listener in self.listeners:
            listener.remaining_dependencies -= 1

            if listener.fulfilled():
                listener.execute()

        for dependency in self.dependencies:
            dependency.remaining_listeners -= 1

            if dependency.redundant():
                dependency.destroy()

        if self.done() and self.redundant():
            self.destroy()

    def destroy(self) -> None:
        """Removes the reference to the node's value and logs it's destruction."""

        logger.info(f"=> DEL({self.name})")

        self._value = inspect._empty

    def __str__(self) -> str:
        args = util.apply(self.args, lambda x: f"'{x}'", str)
        args = util.apply(args, lambda x: x.name, Node)
        args = [str(arg) for arg in args]
        return f"{self.name}:[args:({','.join(args)}) l:{len(self.listeners)} d:{len(self.dependencies)}]"<|MERGE_RESOLUTION|>--- conflicted
+++ resolved
@@ -47,6 +47,8 @@
             args = list()
         if kwargs is None:
             kwargs = dict()
+            
+        args = list(args)
 
         # Node.graph is a weak reference to avoid reference loops.
         graph = weakref.proxy(graph) if graph is not None else None
@@ -63,16 +65,8 @@
         self.listeners: List[Node] = list()
         self.dependencies: List[Node] = list()
 
-<<<<<<< HEAD
         self.remaining_listeners = 0
         self.remaining_dependencies = 0
-=======
-        # Resolve values from completed tracer/runner contexts
-        self.args = util.apply(self.args, lambda x: x.value if x.done() else x, Node)
-        self.kwargs = util.apply(
-            self.kwargs, lambda x: x.value if x.done() else x, Node
-        )
->>>>>>> 77612d6f
 
         # Preprocess args.
         self.preprocess()
