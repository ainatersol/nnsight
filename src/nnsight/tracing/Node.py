--- conflicted
+++ resolved
@@ -103,15 +103,9 @@
 
             if self.attached() and self.graph.id != node.graph.id:
 
-<<<<<<< HEAD
-                self.arg_dependencies.append(node)
-                # Weakref so no reference loop
-                node.listeners.append(weakref.proxy(self))
-=======
                 node = protocols.BridgeProtocol.add(node).node
->>>>>>> 4c002ca8
-
-            self.dependencies.append(node)
+
+            self.arg_dependencies.append(node)
             # Weakref so no reference loop
             node.listeners.append(weakref.proxy(self))
 
