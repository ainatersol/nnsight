from collections import OrderedDict

import pytest
import torch

import nnsight
from nnsight import NNsight

input_size = 5
hidden_dims = 10
output_size = 2


@pytest.fixture(scope="module")
def tiny_model(device: str):

    net = torch.nn.Sequential(
        OrderedDict(
            [
                ("layer1", torch.nn.Linear(input_size, hidden_dims)),
                ("layer2", torch.nn.Linear(hidden_dims, output_size)),
            ]
        )
    )

    return NNsight(net).to(device)


@pytest.fixture
def tiny_input():
    return torch.rand((1, input_size))


@torch.no_grad()
def test_tiny(tiny_model: NNsight, tiny_input: torch.Tensor):

    with tiny_model.trace(tiny_input):

        hs = tiny_model.layer2.output.save()

    assert isinstance(hs.value, torch.Tensor)


def test_grad_setting(tiny_model: NNsight, tiny_input: torch.Tensor):
    with tiny_model.trace(tiny_input):
        l1_grad = tiny_model.layer1.output.grad.clone().save()

        tiny_model.layer1.output.grad = tiny_model.layer1.output.grad.clone() * 2

        l1_grad_double = tiny_model.layer1.output.grad.save()

        loss = tiny_model.output.sum()
        loss.backward()

    assert torch.equal(l1_grad.value * 2, l1_grad_double.value)


def test_external_proxy_intervention_executed_locally(tiny_model: NNsight, tiny_input: torch.Tensor):
    with tiny_model.session() as sesh:
        with tiny_model.trace(tiny_input) as tracer_1:
            l1_out = tiny_model.layer1.output.save()

        with tiny_model.trace(tiny_input) as tracer_2:
            l1_out[:, 2] = 5

        assert list(tracer_2.graph.nodes.keys()) == ['BridgeProtocol_0', 'setitem_0']
    
    assert l1_out[:, 2] == 5

def test_early_stop_protocol(tiny_model: NNsight, tiny_input: torch.Tensor):
    with tiny_model.trace(tiny_input):
        l1_out = tiny_model.layer1.output.save()
        l2_out = tiny_model.layer2.output.save()
        tiny_model.layer1.output.stop()

    assert isinstance(l1_out.value, torch.Tensor)

    with pytest.raises(ValueError):
        l2_out.value

<<<<<<< HEAD
def test_true_conditional_protocol(tiny_model: NNsight, tiny_input: torch.Tensor):
    with tiny_model.trace(tiny_input) as tracer:
        num = tracer.apply(int, 5)
        with num > 0:
            tiny_model.layer1.output[:] = 1
            l1_out = tiny_model.layer1.output.save()

    assert isinstance(l1_out.value, torch.Tensor)
    assert torch.all(l1_out.value == 1).item()

def test_false_conditional_protocol(tiny_model: NNsight, tiny_input: torch.Tensor):
    with tiny_model.trace(tiny_input) as tracer:
        num = tracer.apply(int, 5)
        with num < 0:
            tiny_model.layer1.output[:] = 1
            l1_out = tiny_model.layer1.output.save()

        # check that the condition does not persist outside the context
        l2_out = tiny_model.layer2.output.save()

    with pytest.raises(ValueError):
        l1_out.value
    assert isinstance(l2_out.value, torch.Tensor)

def test_node_as_condition(tiny_model: NNsight, tiny_input: torch.Tensor):
    """ Test a Tensor a boolean value as a result of a boolean operation on an InterventionProxy """

    with tiny_model.trace(tiny_input):
        out = tiny_model.layer1.output
        out[:, 0] = 1
        with out[:, 0] != 1:
            tiny_model.layer1.output[:] = 1
            l1_out = tiny_model.layer1.output.save()

    with pytest.raises(ValueError):
        l1_out.value

def test_multiple_dependent_conditionals(tiny_model: NNsight, tiny_input: torch.Tensor):
    """ Test that interventions defined within different Intervention contexts can be referenced if their conditions evaluated to True. """

    with tiny_model.trace(tiny_input) as tracer:
        num = tracer.apply(int, 5)
        l1_out = tiny_model.layer1.output
        l2_out = tiny_model.layer2.output.save()
        with num > 0:
            l1_out[:] = 1

        with l1_out[:, 0] != 1:
            tiny_model.layer2.output[:] = 2
        
        with l1_out[:, 0] == 1:
            tiny_model.layer2.output[:] = 3

    assert torch.all(l2_out.value == 3).item()

def test_nested_conditionals(tiny_model: NNsight, tiny_input: torch.Tensor):
    with tiny_model.trace(tiny_input) as tracer:
        num = tracer.apply(int, 5)
        with num > 0: # True
            l1_out = tiny_model.layer1.output.save()

            with num > 0: # True
                tiny_model.layer1.output[:] = 1

            with num < 0: # False
                tiny_model.layer1.output[:] = 2

        with num < 0: # False
            tiny_model.layer2.output[:] = 0

            with num > 0: # True
                l2_out = tiny_model.layer2.output.save()

    assert isinstance(l1_out.value, torch.Tensor)
    assert torch.all(l1_out.value == 1).item()
    with pytest.raises(ValueError):
        l2_out.value

def test_conditional_trace(tiny_model: NNsight, tiny_input: torch.Tensor):
    with tiny_model.session() as session:
        num = session.apply(int, 5)
        with num > 0:
            with tiny_model.trace(tiny_input):
                output = tiny_model.output.save()

    assert isinstance(output.value, torch.Tensor)

def test_conditional_iteration(tiny_model: NNsight, tiny_input: torch.Tensor):
    with tiny_model.session() as session:
        result = session.apply(list).save()
        with session.iter([0, 1, 2]) as (item, iterator):
            with (item % 2 == 0):
                with tiny_model.trace(tiny_input):
                    result.append(item)
    
    assert result.value == [0, 2]
=======
def test_bridge_protocol(tiny_model: NNsight, tiny_input: torch.Tensor):
    with tiny_model.session() as session:
        val = session.apply(int, 0)
        with tiny_model.trace(tiny_input):
            tiny_model.layer1.output[:] = val # fetches the val proxy using the bridge protocol
            l1_out = tiny_model.layer1.output.save()

    assert torch.all(l1_out.value == 0).item()

def test_update_protocol(tiny_model: NNsight):
    with tiny_model.session() as session:
        sum = session.apply(int, 0).save()
        with session.iter([0, 1, 2]) as (item, iterator):
            sum.update(sum + item)

        sum.update(sum + 4)

    assert sum.value == 7
    
>>>>>>> 4c002ca8
<|MERGE_RESOLUTION|>--- conflicted
+++ resolved
@@ -78,7 +78,6 @@
     with pytest.raises(ValueError):
         l2_out.value
 
-<<<<<<< HEAD
 def test_true_conditional_protocol(tiny_model: NNsight, tiny_input: torch.Tensor):
     with tiny_model.trace(tiny_input) as tracer:
         num = tracer.apply(int, 5)
@@ -175,7 +174,7 @@
                     result.append(item)
     
     assert result.value == [0, 2]
-=======
+
 def test_bridge_protocol(tiny_model: NNsight, tiny_input: torch.Tensor):
     with tiny_model.session() as session:
         val = session.apply(int, 0)
@@ -193,6 +192,4 @@
 
         sum.update(sum + 4)
 
-    assert sum.value == 7
-    
->>>>>>> 4c002ca8
+    assert sum.value == 7